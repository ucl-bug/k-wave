--- conflicted
+++ resolved
@@ -19,19 +19,11 @@
 
 To open the file in MATLAB, enter the following command in the MATLAB Command Window.
 <pre class="codeinput">
-<<<<<<< HEAD
-edit(getkWavePath('examples') 'example_ewp_3D_simulation.m');
-</pre>
-To run the file, enter the following command in the MATLAB Command Window.
-<pre class="codeinput">
-run(getkWavePath('examples') 'example_ewp_3D_simulation');
-=======
 edit([getkWavePath('examples') 'example_ewp_3D_simulation.m']);
 </pre>
 To run the file, enter the following command in the MATLAB Command Window.
 <pre class="codeinput">
 run([getkWavePath('examples') 'example_ewp_3D_simulation']);
->>>>>>> aea6d5de
 </pre>
 </p>
 
