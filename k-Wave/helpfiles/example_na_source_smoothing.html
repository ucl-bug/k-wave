<!DOCTYPE html PUBLIC "-//W3C//DTD HTML 4.01 Transitional//EN" "http://www.w3.org/TR/1999/REC-html401-19991224/loose.dtd">
<html lang="en">
<head>
	<meta http-equiv="Content-Type" content="text/html; charset=utf-8">
	<title>Source Smoothing Example (k-Wave)</title>
	<link rel="stylesheet" href="kwavehelpstyle.css" type="text/css">
	<meta name="description" content="Source Smoothing Example.">
</head>

<body><div class="content">

<h1>Source Smoothing Example</h1>

<p>This example illustrates how spatial smoothing can be used to reduce discrete sampling artifacts.</p>


To open the file in MATLAB, enter the following command in the MATLAB Command Window.
<pre class="codeinput">
<<<<<<< HEAD
edit(getkWavePath('examples') 'example_na_source_smoothing.m');
</pre>
To run the file, enter the following command in the MATLAB Command Window.
<pre class="codeinput">
run(getkWavePath('examples') 'example_na_source_smoothing');
=======
edit([getkWavePath('examples') 'example_na_source_smoothing.m']);
</pre>
To run the file, enter the following command in the MATLAB Command Window.
<pre class="codeinput">
run([getkWavePath('examples') 'example_na_source_smoothing']);
>>>>>>> aea6d5de
</pre>
</p>

<p>For a more detailed discussion of this example, see Treeby, B. E. and Cox, B. T., "A k-space Green's function solution for acoustic initial value problems in homogeneous media with power law absorption," <em>J. Acoust. Soc. Am.</em>, vol. 129, no. 6, pp. 3652-3660, 2011.</p>

<h2>Contents</h2>
<div>
	<ul>
		<li><a href="#heading2">Bandlimited interpolation</a></li>
		<li><a href="#heading3">Reducing visible oscillations via source smoothing</a></li>
	</ul>
</div>

<a name="heading2"></a>
<h2>Bandlimited interpolation</h2>

<p>When an initial pressure distribution with sharp gradients is used within k-Wave, oscillations that are not intuitively expected can appear in the numerical solution for the pressure field. The occurrence of these oscillations can be understood by considering the initial pressure distribution as the discrete sampling of a truncated Fourier series with a finite number of expansion coefficients (this continuous distribution is often called the band-limited interpolant). It is this band-limited interpolant that is propagated in Fourier space, thus when the function is discretely sampled at the grid nodes, oscillations can appear in the solution. This is illustrated below where the discrete pressure is shown with a stem plot and the band-limited interpolant overlaid with a solid line.</p>

<img vspace="5" hspace="5" src="images/example_na_source_smoothing_01.png" style="width:561px;height:420px;" alt="">

<p>Oscillations of this type are not unique to the solution method used in k-Wave. They are similarly encountered in other spectral methods in which the discretisation of the computational domain causes the corresponding Fourier space to become discrete and bounded (i.e., there is a finite number of spatial wavenumbers the computational grid can support).</p>  
    
<a name="heading3"></a>
<h2>Reducing visible oscillations via source smoothing</h2>
<p>The occurrence of oscillations is deterministic and intrinsic to the representation of the wavefield in a truncated Fourier basis. However, in some situations a practical method of reducing the visible oscillations may be desirable. For example, in many cases the discrete initial conditions represent an approximation to a continuous function for which the analogous pressure field does not contain any oscillations. The oscillations can be reduced by changing the characteristics of the band-limited interpolant by applying a window in the spatial frequency domain. This modifies the properties of the bounded Fourier space by forcing the expansion coefficients to decay. Selecting the most appropriate window requires a trade off between maintaining an acceptable main lobe width (which affects the amount of smoothing) whilst minimising the side lobe levels (which affects the observable oscillations). Note, the rectangular window is equivalent to the unwindowed case and produces the smallest possible main lobe width.</p>

<p>The figure below illustrates the initial pressure distribution, recorded time series, and the corresponding amplitude spectrum for the propagation of a spatial impulse in one dimension. The middle and lower panels show the same example with the initial pressure smoothed using frequency domain Hanning and Blackman windows, respectively. The magnitudes of the smoothed initial pressure distributions have been corrected by the corresponding coherent gain of the windows. The Blackman window has a lower side lobe level and thus the oscillations are less apparent. However, it also has a larger main lobe width and thus the spatial delta function appears more heavily smoothed. Both windows have high side-lobe roll-off rates so the oscillations decay quickly away from the peak. A large number of other variations are also possible by choosing from the families of existing window functions. For minimising oscillations, the Blackman family of windows is a good choice. This is the default window used by <code><a href="smooth.html">smooth</a></code> which is used by default on <code>source.p0</code> within the k-Wave simulation functions.</p>

<img vspace="5" hspace="5" src="images/example_na_source_smoothing_02.png" style="width:980px;height:840px;" alt="">

</div></body></html><|MERGE_RESOLUTION|>--- conflicted
+++ resolved
@@ -16,19 +16,11 @@
 
 To open the file in MATLAB, enter the following command in the MATLAB Command Window.
 <pre class="codeinput">
-<<<<<<< HEAD
-edit(getkWavePath('examples') 'example_na_source_smoothing.m');
-</pre>
-To run the file, enter the following command in the MATLAB Command Window.
-<pre class="codeinput">
-run(getkWavePath('examples') 'example_na_source_smoothing');
-=======
 edit([getkWavePath('examples') 'example_na_source_smoothing.m']);
 </pre>
 To run the file, enter the following command in the MATLAB Command Window.
 <pre class="codeinput">
 run([getkWavePath('examples') 'example_na_source_smoothing']);
->>>>>>> aea6d5de
 </pre>
 </p>
 
