<!DOCTYPE html PUBLIC "-//W3C//DTD HTML 4.01 Transitional//EN" "http://www.w3.org/TR/1999/REC-html401-19991224/loose.dtd">
<html lang="en">
<head>
	<meta http-equiv="Content-Type" content="text/html; charset=utf-8">
	<title>Saving Input Files In Parts Example (k-Wave)</title>
	<link rel="stylesheet" href="kwavehelpstyle.css" type="text/css">
	<meta name="description" content="Saving Input Files In Parts Example.">
</head>

<body>

<a name="top_of_page"></a>
<div class="content"><h1>Saving Input Files In Parts Example</h1>

<p>This example demonstrates how to save the HDF5 input files required by the C++ code in parts. It builds on the <a href="example_cpp_running_simulations.html">Running C++ Simulations Example</a>.</p>


To open the file in MATLAB, enter the following command in the MATLAB Command Window.
<pre class="codeinput">
<<<<<<< HEAD
edit(getkWavePath('examples') 'example_cpp_io_in_parts.m');
</pre>
To run the file, enter the following command in the MATLAB Command Window.
<pre class="codeinput">
run(getkWavePath('examples') 'example_cpp_io_in_parts');
=======
edit([getkWavePath('examples') 'example_cpp_io_in_parts.m']);
</pre>
To run the file, enter the following command in the MATLAB Command Window.
<pre class="codeinput">
run([getkWavePath('examples') 'example_cpp_io_in_parts']);
>>>>>>> aea6d5de
</pre>
</p>

<h2>Contents</h2>
<div>
	<ul>
		<li><a href="#heading2">Saving the medium, source, and sensor</a></li>
		<li><a href="#heading3">Saving the grid and file attributes</a></li>
	</ul>
</div>

<a name="heading2"></a>
<h2>Saving the medium, source, and sensor</h2>

<p>When performing simulations with very large grid sizes, out-of-memory errors can sometimes be encountered when using <code><a href="kspaceFirstOrder3D.html">kspaceFirstOrder3D</a></code> to generate the input files for the C++ code. This is because all input matrices are first created in memory before saving them to disk. It is also possible to create the input HDF5 files in parts, where each input matrix is generated, saved to disk, and then cleared from memory sequentially, rather than all at once. Variables are written to the input file by first casting them to the correct data type, and then using the <code><a href="writeMatrix.html">writeMatrix</a></code> function. The required data types are stored as the literals <code>MATRIX_DATA_TYPE_MATLAB</code> and <code>INTEGER_DATA_TYPE_MATLAB</code> defined in  <code>private/getH5Literals.m</code>. These can be loaded to the workspace using</p>

<pre class="codeinput">
<span class="comment">% load HDF5 constants</span>
run([getkWavePath 'private/getH5Literals']);
</pre>

<p>The variables stored in the HDF5 file must be given the correct names and must have the correct data type and matrix structure. A comprehensive list of the required input variables and their format is given in the k-Wave Manual. For example, the syntax for casting and saving the sound speed is:</p>

<pre class="codeinput">
<span class="comment">% make sure the input is in the correct data format</span>
eval(['c0 = ' MATRIX_DATA_TYPE_MATLAB '(c0);']);
    
<span class="comment">% save the sound speed matrix</span>
writeMatrix([pathname input_filename], c0, 'c0');
</pre>

<p>Note, the interpolation functions in MATLAB used to calculate the values of the density on a staggered grid, become very inefficient for large matrices. In this case, it is better to use alternative methods to calculate the density values on the staggered grids.</p>

<p>When using a time-varying pressure or velocity source, the source mask must be defined as a 1D list of linear grid indices that correspond to the grid points that will act as source points. For example, if the source is square piston, the source mask can be created and written to the input file as follows:</p>

<pre class="codeinput">
<span class="comment">% define a square source mask facing in the x-direction using the
% normal k-Wave syntax</span>
p_mask = false(Nx, Ny, Nz);
p_mask(1 + pml_x_size, Ny/2 - source_y_size/2:Ny/2 + source_y_size/2, Nz/2 - source_z_size/2:Nz/2 + source_z_size/2) = 1;

<span class="comment">% find linear source indices</span>
p_source_index = find(p_mask == 1);
p_source_index = reshape(p_source_index, [], 1);

<span class="comment">% make sure the input is in the correct data format</span>
eval(['p_source_index = ' INTEGER_DATA_TYPE_MATLAB '(p_source_index);']);

<span class="comment">% save the source index matrix</span>
writeMatrix([pathname input_filename], p_source_index, 'p_source_index');
</pre>

<p>The corresponding time-varying pressure source is created in the normal fashion and then written to the <code>p_source_input</code> within the input file. Note, when using <code><a href="writeMatrix.html">writeMatrix</a></code> instead of <code><a href="kspaceFirstOrder3D.html">kspaceFirstOrder3D</a></code> to create the input file, the source scaling must be manually applied.</p>

<pre class="codeinput">
<span class="comment">% define a time varying sinusoidal source</span>
p_source_input  = source_strength .* sin(2 * pi * source_freq * (0:(Nt - 1)) * dt);

<span class="comment">% apply an cosine ramp to the beginning to avoid startup transients</span>
ramp_length = round((2*pi/source_freq)/dt);
p_source_input(1:ramp_length) = p_source_input(1:ramp_length).*(-cos( (0:(ramp_length-1))*pi/ramp_length ) + 1)/2;

<span class="comment">% scale the source magnitude to be in the correct units for the code</span>
p_source_input = p_source_input .* (2 * dt ./ (3 * c_source * dx));

<span class="comment">% cast matrix to single precision</span>
eval(['p_source_input = ' MATRIX_DATA_TYPE_MATLAB '(p_source_input);']);

<span class="comment">% save the input signal</span>
writeMatrix([pathname input_filename], p_source_input, 'p_source_input');
</pre>

<p>The sensor mask must be defined as a 1D list of linear grid indices in the same way as the source masks:</p>

<pre class="codeinput">
<span class="comment">% define a sensor mask through the central plane</span>
sensor_mask = false(Nx, Ny, Nz);
sensor_mask(:, :, Nz/2) = 1;

<span class="comment">% extract the indices of the active sensor mask elements</span>
sensor_mask_index = find(sensor_mask);
sensor_mask_index = reshape(sensor_mask_index, [], 1);

<span class="comment">% make sure the input is in the correct data format</span>
eval(['sensor_mask_index = ' INTEGER_DATA_TYPE_MATLAB '(sensor_mask_index);']);

<span class="comment">% save the sensor mask</span>
writeMatrix([pathname input_filename], sensor_mask_index, 'sensor_mask_index');
</pre>

<p>Alternatively, the sensor mask can be defined as a list of cuboid corners as described in the k-Wave manual.</p>

<a name="heading3"></a>
<h2>Saving the grid and file attributes</h2>

<p>After the medium, source, and sensor properties have been written to the input file, a number of additional grid variables, input flags, and file attributes must also be added. This can be done by using the functions <code><a href="writeGrid.html">writeGrid</a></code>, <code><a href="writeFlags.html">writeFlags</a></code>, and <code><a href="writeAttributes.html">writeAttributes</a></code>.</p>

<pre class="codeinput">
<span class="comment">% write grid parameters</span>
writeGrid([pathname input_filename], [Nx, Ny, Nz], [dx, dy, dz], ...
    [pml_x_size, pml_y_size, pml_z_size], [pml_x_alpha, pml_y_alpha, pml_z_alpha], ...
    Nt, dt, c_ref);

<span class="comment">% write flags</span>
writeFlags([pathname input_filename]);

<span class="comment">% set additional file attributes</span>
writeAttributes([pathname input_filename]);
</pre>

<p>After the input file is generated, the C++ code can be called in the same way as the <a href="k-wave_using_cpp_code.html">Using the C++ Code Example</a>.</p>

</div></body></html><|MERGE_RESOLUTION|>--- conflicted
+++ resolved
@@ -17,19 +17,11 @@
 
 To open the file in MATLAB, enter the following command in the MATLAB Command Window.
 <pre class="codeinput">
-<<<<<<< HEAD
-edit(getkWavePath('examples') 'example_cpp_io_in_parts.m');
-</pre>
-To run the file, enter the following command in the MATLAB Command Window.
-<pre class="codeinput">
-run(getkWavePath('examples') 'example_cpp_io_in_parts');
-=======
 edit([getkWavePath('examples') 'example_cpp_io_in_parts.m']);
 </pre>
 To run the file, enter the following command in the MATLAB Command Window.
 <pre class="codeinput">
 run([getkWavePath('examples') 'example_cpp_io_in_parts']);
->>>>>>> aea6d5de
 </pre>
 </p>
 
