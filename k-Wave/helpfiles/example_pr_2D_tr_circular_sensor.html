--- conflicted
+++ resolved
@@ -16,19 +16,11 @@
 
 To open the file in MATLAB, enter the following command in the MATLAB Command Window.
 <pre class="codeinput">
-<<<<<<< HEAD
-edit(getkWavePath('examples') 'example_pr_2D_TR_circular_sensor.m');
-</pre>
-To run the file, enter the following command in the MATLAB Command Window.
-<pre class="codeinput">
-run(getkWavePath('examples') 'example_pr_2D_TR_circular_sensor');
-=======
 edit([getkWavePath('examples') 'example_pr_2D_TR_circular_sensor.m']);
 </pre>
 To run the file, enter the following command in the MATLAB Command Window.
 <pre class="codeinput">
 run([getkWavePath('examples') 'example_pr_2D_TR_circular_sensor']);
->>>>>>> aea6d5de
 </pre>
 </p>
 
