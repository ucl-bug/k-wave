<<<<<<< HEAD
function test_struct = runUnitTests(wildcard)
=======
function test_struct = runUnitTests(wildcard, show_results)
>>>>>>> 91bf8d62

%RUNUNITTESTS Run MATLAB unit tests.
%
% DESCRIPTION:
%     runUnitTests runs all unit tests (i.e., all .m files) within the
%     folder k-Wave/testing/unit/. The unit tests are expected to be
%     in the form:
%
%         pass = unitTest(plot_simulations, plot_comparisons)
%
%     where
%  
%         pass             - Boolean denoting whether the test passed
%         plot_simulations - Boolean controlling whether any simulations
%                            are plotted
%         plot_comparisons - Boolean controlling whether any comparisons
%                            (e.g., error norms) are plotted
%
% OPTIONAL INPUTS:
%         wildcard         - String with wildcard pattern to match test
%                            filenames
%         show_results     - Boolean controlling whether to display test results (default: true)
%
% ABOUT:
%     author        - Bradley Treeby
%     date          - 17th February 2014
%     last update   - 4th March 2025
%       
% This function is part of the k-Wave Toolbox (http://www.k-wave.org)
% Copyright (C) 2014-2025 Bradley Treeby

% This file is part of k-Wave. k-Wave is free software: you can
% redistribute it and/or modify it under the terms of the GNU Lesser
% General Public License as published by the Free Software Foundation,
% either version 3 of the License, or (at your option) any later version.
% 
% k-Wave is distributed in the hope that it will be useful, but WITHOUT ANY
% WARRANTY; without even the implied warranty of MERCHANTABILITY or FITNESS
% FOR A PARTICULAR PURPOSE.  See the GNU Lesser General Public License for
% more details. 
% 
% You should have received a copy of the GNU Lesser General Public License
% along with k-Wave. If not, see <http://www.gnu.org/licenses/>.

<<<<<<< HEAD
% start the timer
regression_start_time = datetime('now');
=======

% Set defaults for optional arguments
if nargin < 2 || isempty(show_results)
    show_results = true;
end

% start the clock
regression_start_time = clock;
>>>>>>> 91bf8d62

% literals
plot_simulations = 'false';
plot_comparisons = 'false';

% get a list of m-files in the directory
filenames = what;
filenames = filenames.m;

% remove any files that start with 'runUnitTests'
filenames(startsWith(filenames, 'runUnitTests')) = [];

% filter filenames based on wildcard if provided
if nargin >= 1 && ~isempty(wildcard)
    filenames = filenames(contains(filenames, wildcard));
end
% extract number of files to test
num_files = length(filenames);

% keep a list of whether the test passed or failed
test_result = false(num_files, 1);

% preallocate cell array for test_info
test_info = cell(num_files, 1);

% =========================================================================
% RUN TESTS
% =========================================================================

% run the examples one by one
for filename_index = 1:num_files

    % remove test pass variable
    clear test_pass;

    % trim the .m extension
    fn = filenames{filename_index};
    fn = fn(1:end - 2);

    % display the filename
    disp(['Running ' fn ' (Test ' num2str(filename_index) ' of ' num2str(num_files) ')']);

    try
        % run the file and store results, capturing all printed output
        [captured_output, test_pass] = evalc([fn '(' plot_simulations ',' plot_comparisons ');']);
        if isempty(strtrim(captured_output))
            captured_output = 'No information available';
        end
        fprintf('%s', captured_output);
        disp('  ');
    catch %#ok<CTCH>
        % if the test gives an error for any reason, assign as failed
        test_pass = false;
        captured_output = 'No information available';
    end

    % store test result and info
    test_result(filename_index) = test_pass;
    test_info{filename_index} = captured_output;

end

% =========================================================================
% CREATE OUTPUT
% =========================================================================

<<<<<<< HEAD
completion_time = scaleTime(seconds(datetime('now') - regression_start_time));
=======
completion_time = scaleTime(etime(clock, regression_start_time));
>>>>>>> 91bf8d62
comp_info = getComputerInfo;
info = comp_info;
info.completion_time = completion_time;

<<<<<<< HEAD
% get k-Wave version
eval('cur_dir = pwd; cd(getkWavePath(''private'')); kwave_ver = getkWaveVersion; cd(cur_dir);');

% display test header
disp('   ');
disp('-------------------------------------------------------------------------------------');
disp('            _      __        __                _____         _            ');
disp('           | | __  \ \      / /_ ___   _____  |_   _|__  ___| |_ ___ _ __ ');
disp('           | |/ /___\ \ /\ / / _` \ \ / / _ \   | |/ _ \/ __| __/ _ \ ''__|');
disp('           |   <_____\ V  V / (_| |\ V /  __/   | |  __/\__ \ ||  __/ |   ');
disp('           |_|\_\     \_/\_/ \__,_| \_/ \___|   |_|\___||___/\__\___|_|   ');
disp('  ');                                                                
disp('-------------------------------------------------------------------------------------');
disp('  ');
disp(['DATE:                     ' comp_info.date]);
disp(['HOST NAME:                ' comp_info.computer_name]);
disp(['USER NAME:                ' comp_info.user_name]);
disp(['O/S TYPE:                 ' comp_info.operating_system_type]);
disp(['O/S:                      ' comp_info.operating_system]);
disp(['MATLAB VERSION:           ' comp_info.matlab_version]);
disp(['TESTED K-WAVE VERSION:    ' kwave_ver]);
disp(['TESTS COMPLETED IN:       ' scaleTime(seconds(datetime('now') - regression_start_time))]);
disp('  ');

% display individual test results
disp('UNIT TEST RESULTS:');
for filename_index = 1:length(filenames)
    
    % trim the filename
    fn = filenames{filename_index};
    fn = [fn(1:end - 2), ':'];
    
    % add some spaces to align results
    fn = sprintf('%-70s', fn);
    
    % append the test result
    if test_result(filename_index)
        disp(['  ' fn 'passed']);
    else
        disp(['  ' fn 'failed']);
    end
    
=======
% create results struct
test_struct = struct( ...
    'info', info, ...
    'results', struct('test', filenames(:), 'pass', num2cell(test_result(:)), 'test_info', test_info(:)) ...
);

% =========================================================================
% SHOW RESULTS
% =========================================================================

if show_results
    runUnitTests_show_results(test_struct);
>>>>>>> 91bf8d62
end<|MERGE_RESOLUTION|>--- conflicted
+++ resolved
@@ -1,8 +1,4 @@
-<<<<<<< HEAD
-function test_struct = runUnitTests(wildcard)
-=======
 function test_struct = runUnitTests(wildcard, show_results)
->>>>>>> 91bf8d62
 
 %RUNUNITTESTS Run MATLAB unit tests.
 %
@@ -47,19 +43,13 @@
 % You should have received a copy of the GNU Lesser General Public License
 % along with k-Wave. If not, see <http://www.gnu.org/licenses/>.
 
-<<<<<<< HEAD
-% start the timer
-regression_start_time = datetime('now');
-=======
-
 % Set defaults for optional arguments
 if nargin < 2 || isempty(show_results)
     show_results = true;
 end
 
-% start the clock
-regression_start_time = clock;
->>>>>>> 91bf8d62
+% start the timer
+regression_start_time = datetime('now');
 
 % literals
 plot_simulations = 'false';
@@ -126,59 +116,11 @@
 % CREATE OUTPUT
 % =========================================================================
 
-<<<<<<< HEAD
 completion_time = scaleTime(seconds(datetime('now') - regression_start_time));
-=======
-completion_time = scaleTime(etime(clock, regression_start_time));
->>>>>>> 91bf8d62
 comp_info = getComputerInfo;
 info = comp_info;
 info.completion_time = completion_time;
 
-<<<<<<< HEAD
-% get k-Wave version
-eval('cur_dir = pwd; cd(getkWavePath(''private'')); kwave_ver = getkWaveVersion; cd(cur_dir);');
-
-% display test header
-disp('   ');
-disp('-------------------------------------------------------------------------------------');
-disp('            _      __        __                _____         _            ');
-disp('           | | __  \ \      / /_ ___   _____  |_   _|__  ___| |_ ___ _ __ ');
-disp('           | |/ /___\ \ /\ / / _` \ \ / / _ \   | |/ _ \/ __| __/ _ \ ''__|');
-disp('           |   <_____\ V  V / (_| |\ V /  __/   | |  __/\__ \ ||  __/ |   ');
-disp('           |_|\_\     \_/\_/ \__,_| \_/ \___|   |_|\___||___/\__\___|_|   ');
-disp('  ');                                                                
-disp('-------------------------------------------------------------------------------------');
-disp('  ');
-disp(['DATE:                     ' comp_info.date]);
-disp(['HOST NAME:                ' comp_info.computer_name]);
-disp(['USER NAME:                ' comp_info.user_name]);
-disp(['O/S TYPE:                 ' comp_info.operating_system_type]);
-disp(['O/S:                      ' comp_info.operating_system]);
-disp(['MATLAB VERSION:           ' comp_info.matlab_version]);
-disp(['TESTED K-WAVE VERSION:    ' kwave_ver]);
-disp(['TESTS COMPLETED IN:       ' scaleTime(seconds(datetime('now') - regression_start_time))]);
-disp('  ');
-
-% display individual test results
-disp('UNIT TEST RESULTS:');
-for filename_index = 1:length(filenames)
-    
-    % trim the filename
-    fn = filenames{filename_index};
-    fn = [fn(1:end - 2), ':'];
-    
-    % add some spaces to align results
-    fn = sprintf('%-70s', fn);
-    
-    % append the test result
-    if test_result(filename_index)
-        disp(['  ' fn 'passed']);
-    else
-        disp(['  ' fn 'failed']);
-    end
-    
-=======
 % create results struct
 test_struct = struct( ...
     'info', info, ...
@@ -191,5 +133,4 @@
 
 if show_results
     runUnitTests_show_results(test_struct);
->>>>>>> 91bf8d62
 end